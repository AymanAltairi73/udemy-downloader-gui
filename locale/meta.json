{
<<<<<<< HEAD
	"Deutsch" : "de.json",
	"Italian" : "it.json",
	"Español" : "es.json",
	"Russian" : "ru.json",
	"Türkçe"  : "tr.json",
	"Português" : "pt_BR.json",
        "Français" : "fr.json",
	"Tiếng Việt" : "vi.json"
=======
"Deutsch": "de.json",
"Italian": "it.json",
"Español": "es.json",
"Russian": "ru.json",
"Türkçe": "tr.json",
"हिंदी": "hi.json",
"Português": "pt_BR.json",
"Français": "fr.json",
"မြန်မာ": "my.json",
"Indonesia" : "id.json",
"Greek" : "gr.json"
>>>>>>> 0d571eda
}<|MERGE_RESOLUTION|>--- conflicted
+++ resolved
@@ -1,14 +1,4 @@
 {
-<<<<<<< HEAD
-	"Deutsch" : "de.json",
-	"Italian" : "it.json",
-	"Español" : "es.json",
-	"Russian" : "ru.json",
-	"Türkçe"  : "tr.json",
-	"Português" : "pt_BR.json",
-        "Français" : "fr.json",
-	"Tiếng Việt" : "vi.json"
-=======
 "Deutsch": "de.json",
 "Italian": "it.json",
 "Español": "es.json",
@@ -19,6 +9,6 @@
 "Français": "fr.json",
 "မြန်မာ": "my.json",
 "Indonesia" : "id.json",
-"Greek" : "gr.json"
->>>>>>> 0d571eda
+"Greek" : "gr.json",
+"Tiếng Việt" : "vi.json"
 }