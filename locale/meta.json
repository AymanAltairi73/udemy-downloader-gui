{
<<<<<<< HEAD
	"Deutsch" : "de.json",
	"Italian" : "it.json",
	"Español" : "es.json",
	"Russian" : "ru.json",
	"Türkçe"  : "tr.json",
	"Português": "pt_BR.json",
    "Français" : "fr.json",
    "Greek" : "gr.json"
=======
"Deutsch": "de.json",
"Italian": "it.json",
"Español": "es.json",
"Russian": "ru.json",
"Türkçe": "tr.json",
"हिंदी": "hi.json",
"Português": "pt_BR.json",
"Français": "fr.json",
"မြန်မာ": "my.json",
 "Indonesia" : "id.json"
>>>>>>> a8f8fbc0
}<|MERGE_RESOLUTION|>--- conflicted
+++ resolved
@@ -1,14 +1,4 @@
 {
-<<<<<<< HEAD
-	"Deutsch" : "de.json",
-	"Italian" : "it.json",
-	"Español" : "es.json",
-	"Russian" : "ru.json",
-	"Türkçe"  : "tr.json",
-	"Português": "pt_BR.json",
-    "Français" : "fr.json",
-    "Greek" : "gr.json"
-=======
 "Deutsch": "de.json",
 "Italian": "it.json",
 "Español": "es.json",
@@ -18,6 +8,6 @@
 "Português": "pt_BR.json",
 "Français": "fr.json",
 "မြန်မာ": "my.json",
- "Indonesia" : "id.json"
->>>>>>> a8f8fbc0
+"Indonesia" : "id.json",
+"Greek" : "gr.json"
 }