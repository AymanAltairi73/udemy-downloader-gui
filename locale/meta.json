--- conflicted
+++ resolved
@@ -1,20 +1,12 @@
 {
-<<<<<<< HEAD
-	"Deutsch" : "de.json",
-	"Italian" : "it.json",
-	"Indonesia" : "id.json",
-	"Español" : "es.json",
-	"Russian" : "ru.json",
-	"Türkçe"  : "tr.json",
-=======
-	"Deutsch"  : "de.json",
-	"Italian"  : "it.json",
-	"Español"  : "es.json",
-	"Russian"  : "ru.json",
-	"Türkçe"   : "tr.json",
-        "हिंदी"      : "hi.json",
->>>>>>> c7315a64
-	"Português": "pt_BR.json",
-	"Français" : "fr.json",
-	"မြန်မာ"    : "my.json"
+"Deutsch": "de.json",
+"Italian": "it.json",
+"Español": "es.json",
+"Russian": "ru.json",
+"Türkçe": "tr.json",
+"हिंदी": "hi.json",
+"Português": "pt_BR.json",
+"Français": "fr.json",
+"မြန်မာ": "my.json",
+ "Indonesia" : "id.json"
 }