{
	"Italian" : "it.json",
	"Español" : "es.json",
	"Russian" : "ru.json",
<<<<<<< HEAD
	"Türkçe" : "tr.json"
=======
	"Português": "pt_BR.json"
>>>>>>> 9cbd167b
}<|MERGE_RESOLUTION|>--- conflicted
+++ resolved
@@ -2,9 +2,6 @@
 	"Italian" : "it.json",
 	"Español" : "es.json",
 	"Russian" : "ru.json",
-<<<<<<< HEAD
 	"Türkçe" : "tr.json"
-=======
 	"Português": "pt_BR.json"
->>>>>>> 9cbd167b
 }