--- conflicted
+++ resolved
@@ -1,16 +1,12 @@
 {
-<<<<<<< HEAD
 	"العربية": "ar.json",
-=======
 	"فارسی": "fa.json",
->>>>>>> 8b5f8d43
 	"Deutsch": "de.json",
 	"Ελληνικά": "gr.json",
 	"Español": "es.json",
 	"Français": "fr.json",
 	"हिंदी": "hi.json",
 	"Indonesia": "id.json",
-<<<<<<< HEAD
 	"Italian": "it.json",
 	"မြန်မာ": "my.json",
 	"Polski": "pl.json",
@@ -18,10 +14,8 @@
 	"Русский": "ru.json",
 	"Türkçe": "tr.json",
 	"Tiếng Việt": "vi.json"
-=======
 	"Greek": "gr.json",
 	"Tiếng Việt": "vi.json",
 	"Arabic": "ar.json",
 	"Magyar": "hu.json"
->>>>>>> 8b5f8d43
 }